package com.sourcegraph.javagraph;

import org.apache.commons.io.Charsets;
import org.slf4j.Logger;
import org.slf4j.LoggerFactory;

import java.io.File;
import java.io.IOException;
import java.nio.file.*;
import java.nio.file.attribute.BasicFileAttributes;
import java.util.*;

/**
 * Set of rules to compile Android's libcore (https://android.googlesource.com/platform/libcore/)
 * - no bootstrap classpath
 * - empty classpath
 * - include ICU4J classes if found into source path
 */
public class AndroidCoreProject implements Project {

    private static final Logger LOGGER = LoggerFactory.getLogger(AndroidCoreProject.class);

    private static final String MARKER = "AndroidCore";

    public AndroidCoreProject(SourceUnit unit) {
    }

    /**
     * @return empty list because we are compiling JDK
     */
    @Override
    public List<String> getBootClassPath() {
        return Collections.emptyList();
    }

    /**
     * @return empty classpath
     */
    @Override
    public List<String> getClassPath() {
        return null;
    }

    /**
     * @return ICU4J directories if found, because libcore depends on ICU4J
     */
    @Override
    public List<String> getSourcePath() throws Exception {
        // if there is ICU available, let's use it
        File icuDir = new File("../external/icu/icu4j/main/classes");
        if (icuDir.isDirectory()) {
            List<String> icuSrcDirs = new ArrayList<>();
            Files.walkFileTree(icuDir.toPath(), new ICUDirectoriesCollector(icuSrcDirs));
            return icuSrcDirs;
        }
        return null;
    }

    @Override
    public RawDependency getDepForJAR(Path jarFile) {
        return null;
    }

    /**
     * @return 1.8
     */
    @Override
    public String getSourceCodeVersion() {
        return DEFAULT_SOURCE_CODE_VERSION;
    }

    /**
     * @return "UTF-8"
     */
    @Override
    public String getSourceCodeEncoding() {
        return Charsets.UTF_8.name();
    }

    /**
     * Creates source unit from a given directory
     * @return source unit
     * @throws Exception
     */
    public static SourceUnit createSourceUnit() throws Exception {
        final SourceUnit unit = new SourceUnit();
        unit.Type = "JavaArtifact";
<<<<<<< HEAD
        unit.Name = "AndroidCore";
        unit.Dir = subdir;

        List<String> files = new LinkedList<>();
        List<String> directories = new LinkedList<>();

        getSourceFilesAndDirectories(PathUtil.CWD.resolve(subdir), files, directories);
        unit.Files = files;
        unit.Data.put("AndroidCoreSubdir", subdir);
=======
        unit.Name = MARKER;
        unit.Dir = ".";
        List<String> directories = new ArrayList<>();
        getSourceFilesAndDirectories(PathUtil.CWD.resolve("."), unit.Files, directories);
        unit.Data.put(SourceUnit.TYPE, MARKER);
>>>>>>> 9ca93d32
        return unit;
    }

    public static boolean is(SourceUnit unit) {
        return MARKER.equals(unit.Data.get(SourceUnit.TYPE));
    }

    /**
     * Walks file tree starting from specific root and collects java files and source directories of libcore,
     * excluding useless ones
     * @param root location to start walking filetree
     * @param files holder to keep found files
     * @param directories holder to keep found directories
     * @return list of files collected
     * @throws IOException
     */
    static List<String> getSourceFilesAndDirectories(Path root, List<String> files, List<String> directories)
            throws IOException {

        if (Files.exists(root)) {
            Files.walkFileTree(root, new SimpleFileVisitor<Path>() {
                @Override
                public FileVisitResult preVisitDirectory(Path dir, BasicFileAttributes attrs) throws IOException {
                    if (dir.endsWith("src/test") ||
                            dir.endsWith("benchmarks") ||
                            dir.endsWith("tzdata")) {
                        return FileVisitResult.SKIP_SUBTREE;
                    }
                    directories.add(PathUtil.normalize(dir.toString()));
                    return FileVisitResult.CONTINUE;
                }

                @Override
                public FileVisitResult visitFile(Path file, BasicFileAttributes attrs) throws IOException {
                    String filename = file.toString();
                    if (filename.endsWith(".java")) {
                        filename = PathUtil.normalize(filename);
                        if (filename.startsWith("./"))
                            filename = filename.substring(2);
                        files.add(filename);
                    }
                    return FileVisitResult.CONTINUE;
                }
            });
        } else {
            LOGGER.warn("{} does not exist, skipping", root);
        }
        return files;
    }

    /**
     * Walks file tree and collects ICU4J source directories if there are any
     */
    private static final class ICUDirectoriesCollector extends SimpleFileVisitor<Path> {

        private Collection<String> dirs;

        ICUDirectoriesCollector(Collection<String> dirs) {
            this.dirs = dirs;
        }

        @Override
        public FileVisitResult preVisitDirectory(Path dir, BasicFileAttributes attrs) throws IOException {
            if (dir.getFileName().toString().equals("src")) {
                dirs.add(dir.toAbsolutePath().normalize().toString());
                return FileVisitResult.SKIP_SUBTREE;
            }
            return FileVisitResult.CONTINUE;
        }
    }
}<|MERGE_RESOLUTION|>--- conflicted
+++ resolved
@@ -85,23 +85,16 @@
     public static SourceUnit createSourceUnit() throws Exception {
         final SourceUnit unit = new SourceUnit();
         unit.Type = "JavaArtifact";
-<<<<<<< HEAD
-        unit.Name = "AndroidCore";
-        unit.Dir = subdir;
+        unit.Name = MARKER;
+        unit.Dir = ".";
 
         List<String> files = new LinkedList<>();
         List<String> directories = new LinkedList<>();
 
-        getSourceFilesAndDirectories(PathUtil.CWD.resolve(subdir), files, directories);
+        getSourceFilesAndDirectories(PathUtil.CWD.resolve(unit.Dir), files, directories);
         unit.Files = files;
-        unit.Data.put("AndroidCoreSubdir", subdir);
-=======
-        unit.Name = MARKER;
-        unit.Dir = ".";
-        List<String> directories = new ArrayList<>();
-        getSourceFilesAndDirectories(PathUtil.CWD.resolve("."), unit.Files, directories);
+
         unit.Data.put(SourceUnit.TYPE, MARKER);
->>>>>>> 9ca93d32
         return unit;
     }
 
