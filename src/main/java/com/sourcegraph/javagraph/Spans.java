package com.sourcegraph.javagraph;

import com.sun.source.tree.*;
import com.sun.source.util.SourcePositions;
import com.sun.source.util.TreePath;
import com.sun.source.util.Trees;

import javax.lang.model.SourceVersion;
import javax.lang.model.element.Element;
import javax.lang.model.element.ElementKind;
import java.io.IOException;

/**
 * Produces spans (start, end) of expression tree nodes in current compilation unit
 */
public final class Spans {
    private final CompilationUnitTree compilationUnit;
    private final Trees trees;
    private final SourcePositions srcPos;
    private final TreeScanner scanner;

    private String src;

    /**
     * Constructs new span object
     * @param scanner expression tree scanner
     */
    public Spans(TreeScanner scanner) {
        this.scanner = scanner;
        this.compilationUnit = scanner.compilationUnit;
        this.srcPos = scanner.trees.getSourcePositions();
        this.trees = scanner.trees;

        try {
            src = compilationUnit.getSourceFile().getCharContent(true).toString();
        } catch (IOException e) {
            src = null;
        }


    }

    /**
     * @param c class node
     * @return name span of class node in current compilation unit
     */
    public int[] name(ClassTree c) {
        return name(c.getSimpleName().toString(), c);
    }

    /**
     * @param method method node
     * @return name span of method node in current compilation unit
     */
    public int[] name(MethodTree method) {
        String name;

        TreePath path = trees.getPath(compilationUnit, method);
        if (path == null) {
            return null;
        }

        Element e = trees.getElement(path);
        if (e == null) {
            return null;
        }

        if (e.getKind() == ElementKind.CONSTRUCTOR) {
            Element klass = e.getEnclosingElement();
            if (klass == null || !klass.getKind().isClass()) {
                return null;
            }
            name = klass.getSimpleName().toString();
        } else {
            name = method.getName().toString();
        }
        return name(name, method);
    }

    /**
     * @param file compilation unit node
     * @return name span of compilation unit node in current compilation unit
     */
    public int[] name(CompilationUnitTree file) {
        String pkgName = file.getPackageName().toString();
        String rightName = pkgName.substring(pkgName.lastIndexOf('.') + 1);
        return name(rightName, file);
    }

    /**
     * @param var variable node
     * @return name span of variable node in current compilation unit
     */
    public int[] name(VariableTree var) {
        return name(var.getName().toString(), var);
    }

    /**
     * @param mst member select node
     * @return name span of member select node in current compilation unit
     */
<<<<<<< HEAD
    public int[] name(MemberSelectTree mst) throws SpanException {
        // alexsaveliev: searching for .NAME to deal with the cases such as "xxFOOxx.FOO"
        String lookup = '.' + mst.getIdentifier().toString();
        int ret[] = name(lookup, mst);
        if (ret == null) {
            return null;
        }
        // adjusting position
        ret[0]++;
        return ret;
=======
    public int[] name(MemberSelectTree mst) {
        // alexsaveliev: searching after dot to deal with the cases such as "xxFOOxx.FOO"
        // another case to consider "Collections.<Type> emptyList"

        if (src == null) {
            return null;
        }

        int treeStart = (int) srcPos.getStartPosition(compilationUnit, mst);
        int treeEnd = (int) srcPos.getEndPosition(compilationUnit, mst);
        if (treeStart == -1 || treeEnd == -1) {
            return null;
        }

        String treeSrc = src.substring(treeStart, treeEnd);
        int offset = memberSelectOffset(treeSrc);
        if (offset == -1) {
            return null;
        }

        String ident = mst.getIdentifier().toString();
        int pos = treeSrc.indexOf(ident, offset);
        if (pos == -1) {
            return null;
        }
        return new int[]{treeStart + pos, treeStart + pos + ident.length()};

>>>>>>> 5aa23be7
    }

    /**
     * @param name name to produce span for
     * @param t tree node to look for name span
     * @return name span of a given name inside span defined by given tree node
     */
    public int[] name(String name, Tree t) {

        if (src == null) {
            return null;
        }

        int treeStart = (int) srcPos.getStartPosition(compilationUnit, t);
        int treeEnd = (int) srcPos.getEndPosition(compilationUnit, t);
        if (treeStart == -1 || treeEnd == -1) {
            return null;
        }

        String treeSrc = src.substring(treeStart, treeEnd);
        int nameStart = treeSrc.indexOf(name);
        if (nameStart == -1) {
            // alexsaveliev. the following guava's TypeTokenResolutionTest.java code
            // new Owner<Integer>().new Inner<String>() {}.getOwnerType());
            // gives treeSrc = "<String>() {}"
            // let's try to resolve it using stacked positions
            if (!scanner.parameterizedPositions.isEmpty()) {
                treeStart = scanner.parameterizedPositions.peek().intValue();
                treeSrc = src.substring(treeStart, treeEnd);
                nameStart = treeSrc.indexOf(name);
            }
            if (nameStart == -1) {
                return null;
            }
        }
        return new int[]{treeStart + nameStart, treeStart + nameStart + name.length()};
    }

    /**
     * Computers member select start in a given source code
     * @param code source code
     * @return member select start in a given source code or -1. Member select start is
     * the first non-whitespace character's position after dot and angle brackets
     */
    private int memberSelectOffset(String code) {
        int state = 0; // before dot
        int pos = 0;
        int angleBrackets = 0;
        int len = code.length();
        while (pos < len) {
            char c = code.charAt(pos);
            switch (state) {
                case 0:
                    if (c == '.') {
                        state = 1;
                    }
                    break;
                case 1: // after dot
                    if (c == '<') {
                        angleBrackets++;
                    } else if (c == '>') {
                        angleBrackets--;
                    } else if (!Character.isWhitespace(c)) {
                        if (angleBrackets == 0) {
                            return pos;
                        }
                    }
            }
            pos++;
        }
        return -1;
    }
}<|MERGE_RESOLUTION|>--- conflicted
+++ resolved
@@ -99,18 +99,6 @@
      * @param mst member select node
      * @return name span of member select node in current compilation unit
      */
-<<<<<<< HEAD
-    public int[] name(MemberSelectTree mst) throws SpanException {
-        // alexsaveliev: searching for .NAME to deal with the cases such as "xxFOOxx.FOO"
-        String lookup = '.' + mst.getIdentifier().toString();
-        int ret[] = name(lookup, mst);
-        if (ret == null) {
-            return null;
-        }
-        // adjusting position
-        ret[0]++;
-        return ret;
-=======
     public int[] name(MemberSelectTree mst) {
         // alexsaveliev: searching after dot to deal with the cases such as "xxFOOxx.FOO"
         // another case to consider "Collections.<Type> emptyList"
@@ -138,7 +126,6 @@
         }
         return new int[]{treeStart + pos, treeStart + pos + ident.length()};
 
->>>>>>> 5aa23be7
     }
 
     /**
